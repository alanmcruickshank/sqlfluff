--- conflicted
+++ resolved
@@ -58,18 +58,17 @@
             " such as `{{blah}}` have their indentation linted."
         ),
     },
-<<<<<<< HEAD
     "select_clause_trailing_comma": {
         "validation": ["forbid", "require"],
         "definition": (
             "Should trailing commas within select clauses be required or forbidden."
-=======
+        ),
+    },
     "ignore_comment_lines": {
         "validation": [True, False],
         "definition": (
             "Should lines that contain only whitespace and comments"
             " be ignored when linting line lengths."
->>>>>>> 4ef31390
         ),
     },
 }