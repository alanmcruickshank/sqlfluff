--- conflicted
+++ resolved
@@ -1,24 +1,18 @@
 """The code for the Lexer."""
 
-<<<<<<< HEAD
 import logging
-=======
 from typing import Optional, List, Tuple
->>>>>>> 7f1880ba
 from collections import namedtuple
 import re
 
 from .markers import FilePositionMarker, EnrichedFilePositionMarker
 from .segments import RawSegment, Indent, Dedent, NonCodePlaceholder
 from ..errors import SQLLexError
-<<<<<<< HEAD
 from ..templaters import TemplatedFile
+from ..config import FluffConfig
 
 # Instantiate the lexer logger
 lexer_logger = logging.getLogger("sqlfluff.lexer")
-=======
-from ..config import FluffConfig
->>>>>>> 7f1880ba
 
 
 class LexMatch(namedtuple("LexMatch", ["new_string", "new_pos", "segments"])):
@@ -305,13 +299,8 @@
             "<unlexable>", r"[^\t\n\,\.\ \-\+\*\\\/\'\"\;\:\[\]\(\)\|]*", is_code=True
         )
 
-<<<<<<< HEAD
-    def lex(self, raw):
+    def lex(self, raw: str) -> Tuple[Tuple[RawSegment, ...], List[SQLLexError]]:
         """Take a string or TemplatedFile and return segments.
-=======
-    def lex(self, raw: str) -> Tuple[Tuple[RawSegment, ...], List[SQLLexError]]:
-        """Take a string and return segments.
->>>>>>> 7f1880ba
 
         If we fail to match the *whole* string, then we must have
         found something that we cannot lex. If that happens we should
